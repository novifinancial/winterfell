--- conflicted
+++ resolved
@@ -71,14 +71,6 @@
     where
         E: FieldElement<BaseField = Self::BaseField>;
 
-    /// Reads an evaluation frame from the main trace segment at the specified row.
-    fn read_main_frame(&self, row_idx: usize, frame: &mut EvaluationFrame<Self::BaseField>);
-
-    /// Reads an evaluation frame from auxiliary trace segments at the specified row.
-    fn read_aux_frame<E>(&self, row_idx: usize, frame: &mut EvaluationFrame<E>)
-    where
-        E: FieldElement<BaseField = Self::BaseField>;
-
     // PROVIDED METHODS
     // --------------------------------------------------------------------------------------------
 
@@ -102,11 +94,7 @@
     /// Checks if this trace is valid against the specified AIR, and panics if not.
     ///
     /// NOTE: this is a very expensive operation and is intended for use only in debug mode.
-<<<<<<< HEAD
-    fn validate<'a, A, E>(&self, air: &A, _aux_trace_rand_elements: &AuxTraceRandElements<E>)
-=======
     fn validate<A, E>(&self, air: &A, aux_rand_elements: &AuxTraceRandElements<E>)
->>>>>>> 336b0fa1
     where
         A: Air<BaseField = Self::BaseField>,
         E: FieldElement<BaseField = Self::BaseField>,
@@ -172,21 +160,15 @@
 
         // initialize buffers to hold evaluation frames and results of constraint evaluations
         let mut x = Self::BaseField::ONE;
-<<<<<<< HEAD
-        let mut ev_frame = A::Frame::new(self.main_trace_width());
-        let mut evaluations =
-            vec![Self::BaseField::ZERO; air.context().num_transition_constraints()];
-=======
-        let mut main_frame = EvaluationFrame::new(self.main_trace_width());
+        let mut main_frame = A::Frame::new(air);
         let mut aux_frame = if air.trace_info().is_multi_segment() {
-            Some(EvaluationFrame::<E>::new(self.aux_trace_width()))
+            Some(A::AuxFrame::new(air))
         } else {
             None
         };
         let mut main_evaluations =
             vec![Self::BaseField::ZERO; air.context().num_main_transition_constraints()];
         let mut aux_evaluations = vec![E::ZERO; air.context().num_aux_transition_constraints()];
->>>>>>> 336b0fa1
 
         for step in 0..self.length() - 1 {
             // build periodic values
@@ -196,22 +178,11 @@
                 *v = polynom::eval(p, x);
             }
 
-<<<<<<< HEAD
-            // build evaluation frame
-            ev_frame.read_segment_into(step, &self.main_segment().columns);
-
-            // evaluate transition constraints
-            air.evaluate_transition(&ev_frame, &periodic_values, &mut evaluations);
-
-            // make sure all constraints evaluated to ZERO
-            for (i, &evaluation) in evaluations.iter().enumerate() {
-=======
             // evaluate transition constraints for the main trace segment and make sure they all
             // evaluate to zeros
-            self.read_main_frame(step, &mut main_frame);
+            main_frame.read_from(self.main_segment(), step);
             air.evaluate_transition(&main_frame, &periodic_values, &mut main_evaluations);
             for (i, &evaluation) in main_evaluations.iter().enumerate() {
->>>>>>> 336b0fa1
                 assert!(
                     evaluation == Self::BaseField::ZERO,
                     "main transition constraint {} did not evaluate to ZERO at step {}",
@@ -223,7 +194,7 @@
             // evaluate transition constraints for auxiliary trace segments (if any) and make
             // sure they all evaluate to zeros
             if let Some(ref mut aux_frame) = aux_frame {
-                self.read_aux_frame(step, aux_frame);
+                aux_frame.read_from(self.get_aux_segment(0), step); // TODO: Handle multiple aux segments
                 air.evaluate_aux_transition(
                     &main_frame,
                     aux_frame,
